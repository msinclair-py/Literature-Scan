import requests
import random
import subprocess
from openai import OpenAI
from xml.etree import ElementTree as ET
from time import sleep
import json
import requests
import PyPDF2
import io
import os

# NCBI Entrez base URL
BASE_URL = "https://eutils.ncbi.nlm.nih.gov/entrez/eutils/"

# Replace with your own NCBI API key (optional, but speeds up requests)
# API_KEY = "your_api_key"

class Config:
    """Configuration class to manage API endpoints and settings"""
    
    def __init__(self):
        # OpenAI Settings
        self.openai_api_key = "cmsc-35360"
        self.openai_base_url = "http://localhost:9999/v1"
        self.openai_model = "llama31-405b-fp8"

        # NCBI Settings
        self.retmax = 20

def get_pmcids(term, retmax=Config.retmax):
    """
    Retrieves PubMed Central IDs (PMCIDs) for articles matching a search term.

    This function searches PubMed Central using the NCBI E-utilities API to find articles
    that contain the given term in either their title or abstract. It only returns articles
    that have free full text available.

    Args:
        term (str): The search term to look for in article titles and abstracts
        retmax (int, optional): Maximum number of results to return. Defaults to 20.

    Returns:
        list: A list of PMCIDs as strings. Returns an empty list if no results are found
              or if the API request fails.

    Note:
        - Includes a 1 second delay to comply with NCBI E-utilities usage guidelines
        - Only returns articles with free full text access
        - Searches both title and abstract fields
    """
    sleep(1)
    url = f'https://eutils.ncbi.nlm.nih.gov/entrez/eutils/esearch.fcgi?'
    
    url = url + f'db=pmc&term={term}[Title/Abstract]+AND+free+fulltext%5bfilter%5d&retmode=json&retmax={retmax}'
    # print(f'get_pmcids url: {url}')
    response = requests.get(url, ) #headers=headers, data=data)

    if response.status_code == 200:
        # print(f'The response is {response}')
        json_response = response.json()
        if 'esearchresult' in json_response and 'idlist' in json_response['esearchresult']:
            arr = json_response['esearchresult']['idlist']
        else:
            arr = []

    else:
        # Print the error message
        print(f"Error: {response.status_code} - {response.text}")
        arr = []

    return arr

def get_pmcids_for_term_and_partner(term, partner, title_only=False, abstract_only=False, retmax=Config.retmax):
    """
    Retrieves PubMed Central IDs (PMCIDs) for articles containing both search terms.

    This function searches PubMed Central using the NCBI E-utilities API to find articles
    that contain both the given terms. The search can be restricted to title only,
    abstract only, or both title and abstract (default).

    Args:
        term (str): The first search term to look for
        partner (str): The second search term to look for
        title_only (bool, optional): If True, search only in article titles. Defaults to False.
        abstract_only (bool, optional): If True, search only in article abstracts. Defaults to False.
        retmax (int, optional): Maximum number of results to return. Defaults to 20.

    Returns:
        list: A list of PMCIDs as strings that mat. Returns an empty list if no results are found
              or if the API request fails.

    Note:
        - Includes a 1 second delay to comply with NCBI E-utilities usage guidelines
        - Only returns articles with free full text access
        - If neither title_only nor abstract_only is True, searches both fields
    """
    sleep(1)
    if title_only:
        term_query = f'({term}[Title] AND {partner}[Title])'
    elif abstract_only:
        term_query = f'({term}[Abstract]) AND {partner}[Abstract])'
    else:
        term_query = f'(({term}[Title] OR {term}[Abstract]) AND ({partner}[Title] OR {partner}[Abstract]))'
    
    url = (f'https://eutils.ncbi.nlm.nih.gov/entrez/eutils/esearch.fcgi?'
           f'db=pmc&'
           f'term={term_query}'
           f'+AND+free+fulltext%5bfilter%5d&'
           f'retmode=json&'
           f'retmax={retmax}')
    
    # print(f'get_pmcids_for_term_and_partner url: {url}')
    response = requests.get(url)
    if response.status_code == 200:
        json_response = response.json()
        if 'esearchresult' in json_response and 'idlist' in json_response['esearchresult']:
            arr = json_response['esearchresult']['idlist']
        else:
            arr = []
    else:
        print(f"Error: {response.status_code} - {response.text}")
        arr = []
    return arr

def get_pdf(pmcid):
    """
    Downloads a PDF article from PubMed Central given its PMCID.

    This function attempts to download a PDF article from PubMed Central using wget.
    If the PDF already exists locally, it skips the download.

    Args:
        pmcid (str): The PubMed Central ID of the article to download

    Returns:
        None

    Note:
        - Includes a 1 second delay to comply with NCBI usage guidelines
        - Uses wget to download the PDF file
        - Saves the PDF with filename {pmcid}.pdf in the current directory
        - Requires wget to be installed on the system
        - Will attempt to find wget in common installation locations
    """

    if os.path.exists(f'{pmcid}.pdf'):
        return
    
    sleep(1)

    PMCLink="http://www.ncbi.nlm.nih.gov/pmc/articles/"
    #user_agent = "Mozilla/5.0 (Windows NT 5.2; rv:2.0.1) Gecko/20100101 Firefox/4.0.1"

    pdf_url = PMCLink + pmcid + '/pdf/'
    response = requests.get(pdf_url, ) #headers={'User-Agent': user_agent})

    wget_path = None
    possible_paths = ['/usr/bin/wget', '/opt/homebrew/bin/wget', '/usr/local/bin/wget']
    
    for path in possible_paths:
        if os.path.exists(path):
            wget_path = path
            break
    
    if wget_path is None:
        wget_path = '/usr/bin/wget'

    wget_command = [wget_path,
           f'--user-agent="Mozilla/5.0 (Windows NT 5.2; rv:2.0.1) Gecko/20100101 Firefox/4.0.1"',
           f'-q',
           f'-l1',
           f'--no-parent',
           f'-A.pdf',
           f'-O{pmcid}.pdf',
           pdf_url,
          ]
    
    try:
        subprocess.run(wget_command, check=True, ) #stderr=subprocess.DEVNULL)
        # print(f"{pmcid}.pdf downloaded successfully!")
<<<<<<< HEAD
=======

>>>>>>> 0154ec6f
    except subprocess.CalledProcessError as e:
        print(" ".join(wget_command), "failed")
        print(f"Failed to download {pmcid} PDF. Error: {e}")

    return





# tools
def is_pdf_relevant(pdf_filename, question):

    try:
        if os.stat(pdf_filename).st_size == 0:
            # print(f"The file {pdf_filename} is empty. It is being deleted")
            os.remove(pdf_filename)
            return None
    except FileNotFoundError:
        print(f"The file {pdf_filename} does not exist")
        return None

    with open(pdf_filename, 'rb') as file:
        
        pdf_reader = PyPDF2.PdfReader(file)
        content = ""
        for page in pdf_reader.pages:
            content += page.extract_text()


    client = OpenAI(
        api_key=OPENAI_API_KEY,
        base_url=OPENAI_BASE_URL
    )

    chat_response = client.chat.completions.create(
        model=OPENAI_MODEL,
        messages=[
            {"role": "user", "content": f"Given the following content from a scientific paper, \
            is it relevant to answering the question: '{question}'? \
            Please respond with 'Yes' or 'No' followed by a brief explanation.\n\nContent: {content[:2000]}..."},
        ],
        temperature=0.0,
        max_tokens=2056,
    )
    return chat_response

def get_string_id(protein_name):
    """
    Retrieve publications related to a protein target from the STRING database.
    
    Args:
        protein_name (str): Name of the protein target
        
    Returns:
        list: List of publication details (PMIDs, titles, etc.)
    """
    # STRING API base URL
    string_api_url = "https://string-db.org/api"
    
    # First get the STRING protein ID
    
    #protein_query_url = f"{string_api_url}/json/get_string_ids?identifiers={protein_name}&species=9606"  # 9606 is human
    
    protein_query_url ="https://string-db.org/api/tsv/get_string_ids?identifiers={protein_name}"
    # RTCBS%0D%0ANSUN2%0D%0AALKBH1"

    your_identifiers = protein_name
    output_format = "json"
    optional_parameters = ""
    protein_query_url = f"https://string-db.org/api/{output_format}/get_string_ids?identifiers={your_identifiers}&{optional_parameters}"
    # print(f'protein_query_url: {protein_query_url}')

    try:
        # Get protein ID from STRING
        response = requests.get(protein_query_url)
        # print(f'response: {response}')
        # print(f'response.content: {response.content}')

        response.raise_for_status()
        protein_data = response.json()
        # print(f'length of protein_data: {len(protein_data)}')
        
        if not protein_data:
            # print(f"No STRING ID found for protein: {protein_name}")
            return []
            
        string_id = protein_data[0]['stringId']
        
    except requests.exceptions.RequestException as e:
        print(f"Error accessing STRING database: {e}")
        return []
        
    return string_id

def get_string_publications_by_id(string_id):
    """
    TODO: this is not implemented yet

    Get publications for a protein from STRING using its STRING ID
    
    Args:
        string_id (str): STRING ID for the protein
        
    Returns:
        list: List of publications from STRING
    """
    output_format = "json"
    optional_parameters = ""
    publications_url = "UNKNOWN"
    # print(f'publications_url: {publications_url}')

    try:
        pub_response = requests.get(publications_url)
        pub_response.raise_for_status()
        publications = pub_response.json()
        # print(f'length of publications: {len(publications)}')
  
    except requests.exceptions.RequestException as e:
        print(f"Error accessing STRING database: {e}")
        return []
    return pub_response.json()

def get_string_functional_annotation(protein_name):
    """
    Get functional annotations for a protein from STRING database
    
    Args:
        protein_name (str): Name of the protein to query
        
    Returns:
        list: List of functional annotations from STRING
    """
    output_format = "json"
    optional_parameters = ""
    functional_url = f"https://string-db.org/api/{output_format}/functional_annotation?identifiers={protein_name}&{optional_parameters}"
    # print(f'functional_url: {functional_url}')

    try:
        response = requests.get(functional_url)
        response.raise_for_status()
        functional_data = response.json()
        # print(f'length of functional_data: {len(functional_data)}')

        if not functional_data:
            # print(f"No functional annotations found for protein: {protein_name}")
            return []
            
        return functional_data
        
    except requests.exceptions.RequestException as e:
        print(f"Error accessing STRING database: {e}")
        return []

def get_string_interaction_partners(protein_name, limit=10):
    """
    Get interaction partners for a protein from STRING database
    
    Args:
        protein_name (str): Name of the protein to query
        
    Returns:
        list: List of interaction partners from STRING
    """
    output_format = "json"
    optional_parameters = f"limit={limit}"
    interaction_url = f"https://string-db.org/api/{output_format}/interaction_partners?identifiers={protein_name}&{optional_parameters}"
    # print(f'interaction_url: {interaction_url}')

    try:
        response = requests.get(interaction_url)
        response.raise_for_status()
        interaction_partners = response.json()
        # print(f'length of interaction_partners: {len(interaction_partners)}')
        
        if not interaction_partners:
            # print(f"No interaction partners found for protein: {protein_name}")
            return []
            
        return interaction_partners
        
    except requests.exceptions.RequestException as e:
        print(f"Error accessing STRING database: {e}")
        return []

def print_detailed(json_data):
    # Print detailed structure information
    print("\nDetailed functional data structure:")
    for i, item in enumerate(json_data):
        print(f"\nItem {i}:")
        for key, value in item.items():
            print(f"  {key}: {type(value)}")
            if isinstance(value, (list, dict)):
                print(f"    Content: {json.dumps(value, indent=4)}")
            else:
                print(f"    Content: {value}")

if __name__ == "__main__":

    # print(get_string_publications("RTCB_HUMAN"))

    functional_data = get_string_functional_annotation("RTCB_HUMAN")
    for i, item in enumerate(functional_data):
        print(f'item {i}: {item["category"]}\t{item["description"]}')


    interaction_data = get_string_interaction_partners("RTCB_HUMAN")
    for i, item in enumerate(interaction_data):
            #print(f'item {i}: {item}')
            print(f'item {i}: {item["preferredName_B"]}')


    for target, partner in ([['WRN', 'DNA2']]):
        pmids = get_pmcids_for_term_and_partner(target, partner, title_only=True)
        print(f'{target} AND {partner} (title only): {pmids}, {len(pmids)}')
        sleep(1)
        pmids = get_pmcids_for_term_and_partner(target, partner, abstract_only=True)
        print(f'{target} AND {partner} (abstract only): {pmids}, {len(pmids)}')
        sleep(1)
        pmids = get_pmcids_for_term_and_partner(target, partner)
        print(f'{target} AND {partner} (title and abstract): {pmids}, {len(pmids)}')
        sleep(1)



    print(is_pdf_relevant("10069449.pdf", "What is the role of RTCB in DNA repair?"))<|MERGE_RESOLUTION|>--- conflicted
+++ resolved
@@ -179,10 +179,6 @@
     try:
         subprocess.run(wget_command, check=True, ) #stderr=subprocess.DEVNULL)
         # print(f"{pmcid}.pdf downloaded successfully!")
-<<<<<<< HEAD
-=======
-
->>>>>>> 0154ec6f
     except subprocess.CalledProcessError as e:
         print(" ".join(wget_command), "failed")
         print(f"Failed to download {pmcid} PDF. Error: {e}")
